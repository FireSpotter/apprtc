--- conflicted
+++ resolved
@@ -192,13 +192,7 @@
                                         'shell:getPythonTestDeps',
                                         'shell:runPythonTests',
                                         'shell:removePythonTestsFromOutAppEngineDir']);
-<<<<<<< HEAD
-  grunt.registerTask('jstests', ['closurecompiler:debug', 'grunt-chrome-build', 'jstdPhantom']);
-  // buildAppEnginePackage must be done before closurecompiler since buildAppEnginePackage resets the out/app_engine dir.
-  grunt.registerTask('build', ['shell:buildAppEnginePackage', 'closurecompiler:debug', 'grunt-chrome-build']);
-=======
   grunt.registerTask('jstests', ['shell:genJsEnums', 'closurecompiler:debug', 'grunt-chrome-build', 'jstdPhantom']);
   // buildAppEnginePackage must be done before closurecompiler since buildAppEnginePackage resets out/app_engine.
   grunt.registerTask('build', ['shell:buildAppEnginePackage', 'shell:genJsEnums', 'closurecompiler:debug', 'grunt-chrome-build']);
->>>>>>> 164d867a
 };