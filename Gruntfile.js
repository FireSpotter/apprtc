--- conflicted
+++ resolved
@@ -192,8 +192,7 @@
                                         'shell:getPythonTestDeps',
                                         'shell:runPythonTests',
                                         'shell:removePythonTestsFromOutAppEngineDir']);
-<<<<<<< HEAD
-  grunt.registerTask('jstests', ['closurecompiler:debug', 'jstdPhantom']);
+  grunt.registerTask('jstests', ['closurecompiler:debug', 'grunt-chrome-build', 'jstdPhantom']);
   // buildAppEnginePackage must be done before closurecompiler since buildAppEnginePackage resets the out/app_engine dir.
   grunt.registerTask('build', function(apiKey) {
     var appEngineTask = 'shell:buildAppEnginePackage';
@@ -206,9 +205,4 @@
                     'closurecompiler:debug',
                     'grunt-chrome-build']);
   });
-=======
-  grunt.registerTask('jstests', ['closurecompiler:debug', 'grunt-chrome-build', 'jstdPhantom']);
-  // buildAppEnginePackage must be done before closurecompiler since buildAppEnginePackage resets out/app_engine.
-  grunt.registerTask('build', ['shell:buildAppEnginePackage', 'closurecompiler:debug', 'grunt-chrome-build']);
->>>>>>> 696793ad
 };