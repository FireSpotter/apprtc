#!/usr/bin/python

"""Build App Engine source package.
"""

import json
import optparse
import os
import shutil
import subprocess
import sys

import test_file_herder

USAGE = """%prog src_path dest_path
Build the GAE source code package.

src_path     Path to the source code root directory.
dest_path    Path to the root directory to push/deploy GAE from."""


def call_cmd_and_return_output_lines(cmd):
  try:
    process = subprocess.Popen(cmd, stdout=subprocess.PIPE)
    output = process.communicate()[0]
    return output.split('\n')
  except OSError as e:
    print str(e)
    return []


def build_version_info_file(dest_path):
  """Build the version info JSON file."""
  version_info = {
      'gitHash': None,
      'time': None,
      'branch': None
  }

  lines = call_cmd_and_return_output_lines(['git', 'log', '-1'])
  for line in lines:
    if line.startswith('commit'):
      version_info['gitHash'] = line.partition(' ')[2].strip()
    elif line.startswith('Date'):
      version_info['time'] = line.partition(':')[2].strip()
    if version_info['gitHash'] is not None and version_info['time'] is not None:
      break

  lines = call_cmd_and_return_output_lines(['git', 'branch'])
  for line in lines:
    if line.startswith('*'):
      version_info['branch'] = line.partition(' ')[2].strip()
      break

  try:
    with open(dest_path, 'w') as f:
      f.write(json.dumps(version_info))
  except IOError as e:
    print str(e)

def write_gcm_config_json(out_dir, gcm_api_key):
  path = os.path.join(out_dir, 'gcm_config.json')
  with open(path, 'w') as f:
    f.write(json.dumps({'GCM_API_KEY': gcm_api_key}))

<<<<<<< HEAD
def main(src_path, dest_path, gcm_api_key=None):
=======
def CopyApprtcSource(src_path, dest_path):
>>>>>>> 9fc27374
  if os.path.exists(dest_path):
    shutil.rmtree(dest_path)
  os.makedirs(dest_path)

  simply_copy_subdirs = ['bigquery', 'css', 'images', 'third_party']

  for dirpath, unused_dirnames, files in os.walk(src_path):
    for subdir in simply_copy_subdirs:
      if dirpath.endswith(subdir):
        shutil.copytree(dirpath, os.path.join(dest_path, subdir))

    if dirpath.endswith('html'):
      dest_html_path = os.path.join(dest_path, 'html')
      os.makedirs(dest_html_path)
      for name in files:
        # Template files must be in the root directory.
        if name.endswith('_template.html'):
          shutil.copy(os.path.join(dirpath, name), dest_path)
        else:
          shutil.copy(os.path.join(dirpath, name), dest_html_path)
    elif dirpath.endswith('app_engine'):
      for name in files:
        if (name.endswith('.py') and 'test' not in name
            or name.endswith('.yaml')):
          shutil.copy(os.path.join(dirpath, name), dest_path)
    elif dirpath.endswith('js'):
      for name in files:
        # loopback.js is not compiled by Closure and needs to be copied
        # separately.
        if name == 'loopback.js':
          dest_js_path = os.path.join(dest_path, 'js')
          os.makedirs(dest_js_path)
          shutil.copy(os.path.join(dirpath, name), dest_js_path)
          break

  build_version_info_file(os.path.join(dest_path, 'version_info.json'))

<<<<<<< HEAD
  if gcm_api_key is not None:
    write_gcm_config_json(dest_path, gcm_api_key)

if __name__ == '__main__':
=======

def main():
>>>>>>> 9fc27374
  parser = optparse.OptionParser(USAGE)
  parser.add_option("-t", "--include-tests", action="store_true",
                    help='Also copy python tests to the out dir.')
  options, args = parser.parse_args()
<<<<<<< HEAD
  if len(args) < 2:
    print 'Error: More than 2 arguments required.'
    parser.print_help()
    sys.exit(1)

  SRC_PATH = args[0]
  DEST_PATH = args[1]

  gcm_api_key = None
  if len(args) > 2:
    gcm_api_key = args[2]

  main(SRC_PATH, DEST_PATH, gcm_api_key)
=======
  if len(args) != 2:
    parser.error('Error: Exactly 2 arguments required.')

  src_path, dest_path = args[0:2]
  CopyApprtcSource(src_path, dest_path)
  if options.include_tests:
    app_engine_code = os.path.join(src_path, 'app_engine')
    test_file_herder.CopyTests(os.path.join(src_path, 'app_engine'), dest_path)


if __name__ == '__main__':
  sys.exit(main())
>>>>>>> 9fc27374
<|MERGE_RESOLUTION|>--- conflicted
+++ resolved
@@ -63,11 +63,7 @@
   with open(path, 'w') as f:
     f.write(json.dumps({'GCM_API_KEY': gcm_api_key}))
 
-<<<<<<< HEAD
-def main(src_path, dest_path, gcm_api_key=None):
-=======
 def CopyApprtcSource(src_path, dest_path):
->>>>>>> 9fc27374
   if os.path.exists(dest_path):
     shutil.rmtree(dest_path)
   os.makedirs(dest_path)
@@ -105,36 +101,14 @@
 
   build_version_info_file(os.path.join(dest_path, 'version_info.json'))
 
-<<<<<<< HEAD
-  if gcm_api_key is not None:
-    write_gcm_config_json(dest_path, gcm_api_key)
-
-if __name__ == '__main__':
-=======
 
 def main():
->>>>>>> 9fc27374
   parser = optparse.OptionParser(USAGE)
   parser.add_option("-t", "--include-tests", action="store_true",
                     help='Also copy python tests to the out dir.')
   options, args = parser.parse_args()
-<<<<<<< HEAD
-  if len(args) < 2:
-    print 'Error: More than 2 arguments required.'
-    parser.print_help()
-    sys.exit(1)
-
-  SRC_PATH = args[0]
-  DEST_PATH = args[1]
-
-  gcm_api_key = None
-  if len(args) > 2:
-    gcm_api_key = args[2]
-
-  main(SRC_PATH, DEST_PATH, gcm_api_key)
-=======
   if len(args) != 2:
-    parser.error('Error: Exactly 2 arguments required.')
+    parser.error('At least 2 arguments required.')
 
   src_path, dest_path = args[0:2]
   CopyApprtcSource(src_path, dest_path)
@@ -142,7 +116,11 @@
     app_engine_code = os.path.join(src_path, 'app_engine')
     test_file_herder.CopyTests(os.path.join(src_path, 'app_engine'), dest_path)
 
+  gcm_api_key = None
+  if len(args) > 2:
+    gcm_api_key = args[2]
+    write_gcm_config_json(dest_path, gcm_api_key)
+
 
 if __name__ == '__main__':
-  sys.exit(main())
->>>>>>> 9fc27374
+  sys.exit(main())