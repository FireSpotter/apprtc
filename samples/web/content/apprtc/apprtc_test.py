--- conflicted
+++ resolved
@@ -4,11 +4,7 @@
 import webtest
 
 import apprtc
-<<<<<<< HEAD
-import constants
-=======
-import analytics
->>>>>>> 6e1b3281
+
 import json
 from google.appengine.api import memcache
 from google.appengine.ext import testbed
@@ -40,15 +36,8 @@
 
     self.test_app = webtest.TestApp(apprtc.app)
 
-    # Fake out event reporting.
-    def fake_mock_event(*args, **kwargs):
-      pass
-    self.oldReportEvent = analytics.report_event
-    analytics.report_event = fake_mock_event
-
   def tearDown(self):
     self.testbed.deactivate()
-    analytics.report_event = self.oldReportEvent
 
   def makeGetRequest(self, path):
     # PhantomJS uses WebKit, so Safari is closest to the thruth.
