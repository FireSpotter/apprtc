--- conflicted
+++ resolved
@@ -20,7 +20,6 @@
 
 WSS_HOST_PORT_PAIR = 'apprtc-ws.webrtc.org:443'
 
-<<<<<<< HEAD
 RESPONSE_INTERNAL_ERROR = 'ERR_INTERNAL'
 RESPONSE_ROOM_FULL = 'ERR_ROOM_FULL'
 RESPONSE_UNKNOWN_ROOM = 'ERR_UNKNOWN_ROOM'
@@ -48,13 +47,6 @@
 PARAM_CALLER_GCM_ID = 'callerGcmId'
 PARAM_CALLEE_ID = 'calleeId'
 PARAM_CALLEE_GCM_ID = 'calleeGcmId'
-=======
-RESPONSE_ERROR = 'ERROR'
-RESPONSE_ROOM_FULL = 'FULL'
-RESPONSE_UNKNOWN_ROOM = 'UNKNOWN_ROOM'
-RESPONSE_UNKNOWN_CLIENT = 'UNKNOWN_CLIENT'
-RESPONSE_DUPLICATE_CLIENT = 'DUPLICATE_CLIENT'
-RESPONSE_SUCCESS = 'SUCCESS'
 
 BIGQUERY_URL='https://www.googleapis.com/auth/bigquery'
 
@@ -79,5 +71,4 @@
                        'bigquery', 'analytics_schema.json')) as f:
   schema = json.load(f)
   for field in schema:
-    setattr(LogField, field['name'].upper(), field['name'])
->>>>>>> 6e1b3281
+    setattr(LogField, field['name'].upper(), field['name'])