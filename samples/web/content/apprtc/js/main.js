--- conflicted
+++ resolved
@@ -66,24 +66,12 @@
     'VoiceActivityDetection': false
   }]
 };
-<<<<<<< HEAD
-var endTime = null;
+
 var webSocket;
-=======
-
-var signalingReady = false;
-var socket;
-var started = false;
->>>>>>> 1ea087e4
 var startTime;
 var endTime;
 var stats;
-<<<<<<< HEAD
-=======
 var prevStats;
-var turnDone = false;
-var xmlhttp;
->>>>>>> 1ea087e4
 
 function initialize() {
   var roomErrors = params.errorMessages;
