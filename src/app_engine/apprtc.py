--- conflicted
+++ resolved
@@ -15,7 +15,7 @@
 import webapp2
 
 import analytics_page
-<<<<<<< HEAD
+import compute_page
 import decline_page
 import gcm_register
 import join_page
@@ -23,209 +23,6 @@
 import message_page
 import parameter_handling
 import room as room_module
-=======
-import compute_page
-import constants
-
-jinja_environment = jinja2.Environment(
-    loader=jinja2.FileSystemLoader(os.path.dirname(__file__)))
-
-
-def generate_random(length):
-  word = ''
-  for _ in range(length):
-    word += random.choice('0123456789')
-  return word
-
-# HD is on by default for desktop Chrome, but not Android or Firefox (yet)
-def get_hd_default(user_agent):
-  if 'Android' in user_agent or not 'Chrome' in user_agent:
-    return 'false'
-  return 'true'
-
-# iceServers will be filled in by the TURN HTTP request.
-def make_pc_config(ice_transports):
-  config = { 'iceServers': [] };
-  if ice_transports:
-    config['iceTransports'] = ice_transports
-  return config
-
-def add_media_track_constraint(track_constraints, constraint_string):
-  tokens = constraint_string.split(':')
-  mandatory = True
-  if len(tokens) == 2:
-    # If specified, e.g. mandatory:minHeight=720, set mandatory appropriately.
-    mandatory = (tokens[0] == 'mandatory')
-  else:
-    # Otherwise, default to mandatory, except for goog constraints, which
-    # won't work in other browsers.
-    mandatory = not tokens[0].startswith('goog')
-
-  tokens = tokens[-1].split('=')
-  if len(tokens) == 2:
-    if mandatory:
-      track_constraints['mandatory'][tokens[0]] = tokens[1]
-    else:
-      track_constraints['optional'].append({tokens[0]: tokens[1]})
-  else:
-    logging.error('Ignoring malformed constraint: ' + constraint_string)
-
-def make_media_track_constraints(constraints_string):
-  if not constraints_string or constraints_string.lower() == 'true':
-    track_constraints = True
-  elif constraints_string.lower() == 'false':
-    track_constraints = False
-  else:
-    track_constraints = {'mandatory': {}, 'optional': []}
-    for constraint_string in constraints_string.split(','):
-      add_media_track_constraint(track_constraints, constraint_string)
-
-  return track_constraints
-
-def make_media_stream_constraints(audio, video, firefox_fake_device):
-  stream_constraints = (
-      {'audio': make_media_track_constraints(audio),
-       'video': make_media_track_constraints(video)})
-  if firefox_fake_device:
-    stream_constraints['fake'] = True
-  logging.info('Applying media constraints: ' + str(stream_constraints))
-  return stream_constraints
-
-def maybe_add_constraint(constraints, param, constraint):
-  if (param.lower() == 'true'):
-    constraints['optional'].append({constraint: True})
-  elif (param.lower() == 'false'):
-    constraints['optional'].append({constraint: False})
-
-  return constraints
-
-def make_pc_constraints(dtls, dscp, ipv6):
-  constraints = { 'optional': [] }
-  maybe_add_constraint(constraints, dtls, 'DtlsSrtpKeyAgreement')
-  maybe_add_constraint(constraints, dscp, 'googDscp')
-  maybe_add_constraint(constraints, ipv6, 'googIPv6')
-
-  return constraints
-
-def append_url_arguments(request, link):
-  arguments = request.arguments()
-  if len(arguments) == 0:
-    return link
-  link += ('?' + cgi.escape(arguments[0], True) + '=' +
-           cgi.escape(request.get(arguments[0]), True))
-  for argument in arguments[1:]:
-    link += ('&' + cgi.escape(argument, True) + '=' +
-             cgi.escape(request.get(argument), True))
-  return link
-
-def get_wss_parameters(request):
-  ws_host_port_pair = request.get('wshpp')
-  ws_tls = request.get('wstls')
-
-  if not ws_host_port_pair:
-    ws_host_port_pair = constants.WSS_HOST_PORT_PAIR
-
-  if ws_tls and ws_tls == 'false':
-    wss_url = 'ws://' + ws_host_port_pair + '/ws'
-    wss_post_url = 'http://' + ws_host_port_pair
-  else:
-    wss_url = 'wss://' + ws_host_port_pair + '/ws'
-    wss_post_url = 'https://' + ws_host_port_pair
-  return (wss_url, wss_post_url)
-
-def get_version_info():
-  try:
-    path = os.path.join(os.path.dirname(__file__), 'version_info.json')
-    f = open(path)
-    if f is not None:
-      try:
-        return json.load(f)
-      except ValueError as e:
-        logging.warning('version_info.json cannot be decoded: ' + str(e))
-  except IOError as e:
-    logging.info('version_info.json cannot be opened: ' + str(e))
-  return None
-
-# Returns appropriate room parameters based on query parameters in the request.
-# TODO(tkchin): move query parameter parsing to JS code.
-def get_room_parameters(request, room_id, client_id, is_initiator):
-  error_messages = []
-  # Get the base url without arguments.
-  base_url = request.path_url
-  user_agent = request.headers['User-Agent']
-
-  # HTML or JSON.
-  response_type = request.get('t')
-  # Which ICE candidates to allow. This is useful for forcing a call to run
-  # over TURN, by setting it=relay.
-  ice_transports = request.get('it')
-  # Which TURN transport= to allow (i.e., only TURN URLs with transport=<tt>
-  # will be used). This is useful for forcing a session to use TURN/TCP, by
-  # setting it=relay&tt=tcp.
-  turn_transports = request.get('tt')
-  # A HTTP server that will be used to find the right TURN servers to use, as
-  # described in http://tools.ietf.org/html/draft-uberti-rtcweb-turn-rest-00.
-  turn_base_url = request.get('ts', default_value = constants.TURN_BASE_URL)
-
-  # Use "audio" and "video" to set the media stream constraints. Defined here:
-  # http://goo.gl/V7cZg
-  #
-  # "true" and "false" are recognized and interpreted as bools, for example:
-  #   "?audio=true&video=false" (Start an audio-only call.)
-  #   "?audio=false" (Start a video-only call.)
-  # If unspecified, the stream constraint defaults to True.
-  #
-  # To specify media track constraints, pass in a comma-separated list of
-  # key/value pairs, separated by a "=". Examples:
-  #   "?audio=googEchoCancellation=false,googAutoGainControl=true"
-  #   (Disable echo cancellation and enable gain control.)
-  #
-  #   "?video=minWidth=1280,minHeight=720,googNoiseReduction=true"
-  #   (Set the minimum resolution to 1280x720 and enable noise reduction.)
-  #
-  # Keys starting with "goog" will be added to the "optional" key; all others
-  # will be added to the "mandatory" key.
-  # To override this default behavior, add a "mandatory" or "optional" prefix
-  # to each key, e.g.
-  #   "?video=optional:minWidth=1280,optional:minHeight=720,
-  #           mandatory:googNoiseReduction=true"
-  #   (Try to do 1280x720, but be willing to live with less; enable
-  #    noise reduction or die trying.)
-  #
-  # The audio keys are defined here: talk/app/webrtc/localaudiosource.cc
-  # The video keys are defined here: talk/app/webrtc/videosource.cc
-  audio = request.get('audio')
-  video = request.get('video')
-
-  # Pass firefox_fake_device=1 to pass fake: true in the media constraints,
-  # which will make Firefox use its built-in fake device.
-  firefox_fake_device = request.get('firefox_fake_device')
-
-  # The hd parameter is a shorthand to determine whether to open the
-  # camera at 720p. If no value is provided, use a platform-specific default.
-  # When defaulting to HD, use optional constraints, in case the camera
-  # doesn't actually support HD modes.
-  hd = request.get('hd').lower()
-  if hd and video:
-    message = 'The "hd" parameter has overridden video=' + video
-    logging.error(message)
-    error_messages.append(message)
-  if hd == 'true':
-    video = 'mandatory:minWidth=1280,mandatory:minHeight=720'
-  elif not hd and not video and get_hd_default(user_agent) == 'true':
-    video = 'optional:minWidth=1280,optional:minHeight=720'
-
-  if request.get('minre') or request.get('maxre'):
-    message = ('The "minre" and "maxre" parameters are no longer supported. '
-              'Use "video" instead.')
-    logging.error(message)
-    error_messages.append(message)
-
-  # Options for controlling various networking features.
-  dtls = request.get('dtls')
-  dscp = request.get('dscp')
-  ipv6 = request.get('ipv6')
->>>>>>> 696793ad
 
 from google.appengine.api import memcache
 
@@ -287,8 +84,8 @@
 
 app = webapp2.WSGIApplication([
     ('/', MainPage),
-<<<<<<< HEAD
     (r'/a/', analytics_page.AnalyticsPage),
+    (r'/compute/(\w+)/(\S+)/(\S+)', compute_page.ComputePage),
     (r'/decline/(\w+)', decline_page.DeclinePage),
     (r'/join/(\w+)', join_page.JoinPage),
     (r'/leave/(\w+)/([\w-]+)', leave_page.LeavePage),
@@ -299,13 +96,4 @@
     (r'/r/(\w+)', RoomPage),
     # TODO(jiayl): Remove the deprecated API when Android is updated.
     (r'/bind/(\w+)', gcm_register.BindPage),
-=======
-    ('/a/', analytics_page.AnalyticsPage),
-    ('/compute/(\w+)/(\S+)/(\S+)', compute_page.ComputePage),
-    ('/join/(\w+)', JoinPage),
-    ('/leave/(\w+)/(\w+)', LeavePage),
-    ('/message/(\w+)/(\w+)', MessagePage),
-    ('/params', ParamsPage),
-    ('/r/(\w+)', RoomPage),
->>>>>>> 696793ad
 ], debug=True)